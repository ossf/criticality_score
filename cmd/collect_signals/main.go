// Copyright 2022 Criticality Score Authors
//
// Licensed under the Apache License, Version 2.0 (the "License");
// you may not use this file except in compliance with the License.
// You may obtain a copy of the License at
//
//     https://www.apache.org/licenses/LICENSE-2.0
//
// Unless required by applicable law or agreed to in writing, software
// distributed under the License is distributed on an "AS IS" BASIS,
// WITHOUT WARRANTIES OR CONDITIONS OF ANY KIND, either express or implied.
// See the License for the specific language governing permissions and
// limitations under the License.

package main

import (
	"bufio"
	"context"
	"errors"
	"flag"
	"fmt"
	"net/http"
	"net/url"
	"os"
	"path"
	"strings"

	"go.uber.org/zap"
	"go.uber.org/zap/zapcore"

<<<<<<< HEAD
	"github.com/ossf/criticality_score/internal/collector"
=======
	"github.com/ossf/criticality_score/cmd/collect_signals/result"
	"github.com/ossf/criticality_score/internal/collector"
	"github.com/ossf/criticality_score/internal/collector/depsdev"
	"github.com/ossf/criticality_score/internal/collector/github"
	"github.com/ossf/criticality_score/internal/collector/githubmentions"
	"github.com/ossf/criticality_score/internal/collector/projectrepo"
	"github.com/ossf/criticality_score/internal/githubapi"
>>>>>>> 16ee9120
	"github.com/ossf/criticality_score/internal/infile"
	log "github.com/ossf/criticality_score/internal/log"
	"github.com/ossf/criticality_score/internal/outfile"
	"github.com/ossf/criticality_score/internal/signalio"
	"github.com/ossf/criticality_score/internal/workerpool"
)

const defaultLogLevel = zapcore.InfoLevel

var (
	gcpProjectFlag     = flag.String("gcp-project-id", "", "the Google Cloud Project ID to use. Auto-detects by default.")
	depsdevDisableFlag = flag.Bool("depsdev-disable", false, "disables the collection of signals from deps.dev.")
	depsdevDatasetFlag = flag.String("depsdev-dataset", collector.DefaultGCPDatasetName, "the BigQuery dataset name to use.")
	workersFlag        = flag.Int("workers", 1, "the total number of concurrent workers to use.")
	logLevel           = defaultLogLevel
	logEnv             log.Env
)

func init() {
	flag.Var(&logLevel, "log", "set the `level` of logging.")
	flag.TextVar(&logEnv, "log-env", log.DefaultEnv, "set logging `env`.")
	outfile.DefineFlags(flag.CommandLine, "force", "append", "OUT_FILE")
	flag.Usage = func() {
		cmdName := path.Base(os.Args[0])
		w := flag.CommandLine.Output()
		fmt.Fprintf(w, "Usage:\n  %s [FLAGS]... IN_FILE OUT_FILE\n\n", cmdName)
		fmt.Fprintf(w, "Collects signals for each project repository listed.\n")
		fmt.Fprintf(w, "IN_FILE must be either a file or - to read from stdin.\n")
		fmt.Fprintf(w, "OUT_FILE must be either be a file or - to write to stdout.\n")
		fmt.Fprintf(w, "\nFlags:\n")
		flag.PrintDefaults()
	}
}

func handleRepo(ctx context.Context, logger *zap.Logger, c *collector.Collector, u *url.URL, out signalio.Writer) {
	ss, err := c.Collect(ctx, u)
	if err != nil {
		if errors.Is(err, collector.ErrUncollectableRepo) {
			logger.With(
				zap.Error(err),
			).Warn("Repo cannot be collected")
			return
		}
		logger.With(
			zap.Error(err),
		).Error("Failed to collect signals for repo")
		os.Exit(1) // TODO: pass up the error
	}

	if err := out.WriteSignals(ss); err != nil {
		logger.With(
			zap.Error(err),
		).Error("Failed to write signal set")
		os.Exit(1) // TODO: pass up the error
	}
}

func initSources(ctx context.Context, logger *zap.Logger, ghClient *githubapi.Client) error {
	collector.Register(&github.RepoSource{})
	collector.Register(&github.IssuesSource{})
	collector.Register(githubmentions.NewSource(ghClient))

	if *depsdevDisableFlag {
		// deps.dev collection source has been disabled, so skip it.
		logger.Warn("deps.dev signal source is disabled.")
	} else {
		ddsource, err := depsdev.NewSource(ctx, logger, *gcpProjectFlag, *depsdevDatasetFlag)
		if err != nil {
			return fmt.Errorf("init deps.dev source: %w", err)
		}
		logger.Info("deps.dev signal source enabled")
		collector.Register(ddsource)
	}

	return nil
}

func main() {
	flag.Parse()

	logger, err := log.NewLogger(logEnv, logLevel)
	if err != nil {
		panic(err)
	}
	defer logger.Sync()

<<<<<<< HEAD
	// Complete the validation of args
	if flag.NArg() != 2 {
		logger.Error("Must have one input file and one output file specified.")
		os.Exit(2)
	}

	ctx := context.Background()

	// Bump the # idle conns per host
	http.DefaultTransport.(*http.Transport).MaxIdleConnsPerHost = *workersFlag * 5

	inFilename := flag.Args()[0]
	outFilename := flag.Args()[1]

	// Open the in-file for reading
	r, err := infile.Open(context.Background(), inFilename)
	if err != nil {
		logger.With(
			zap.String("filename", inFilename),
			zap.Error(err),
		).Error("Failed to open an input file")
		os.Exit(2)
	}
	defer r.Close()

	// Open the out-file for writing
	w, err := outfile.Open(context.Background(), outFilename)
	if err != nil {
		logger.With(
			zap.String("filename", outFilename),
			zap.Error(err),
		).Error("Failed to open file for output")
=======
	// roundtripper requires us to use the scorecard logger.
	innerLogger := zapr.NewLogger(logger)
	scLogger := &sclog.Logger{Logger: &innerLogger}

	// Complete the validation of args
	if flag.NArg() != 2 {
		logger.Error("Must have one input file and one output file specified.")
>>>>>>> 16ee9120
		os.Exit(2)
	}

	opts := []collector.Option{
		collector.EnableAllSources(),
		collector.GCPProject(*gcpProjectFlag),
		collector.GCPDatasetName(*depsdevDatasetFlag),
	}
<<<<<<< HEAD
	if *depsdevDisableFlag {
		opts = append(opts, collector.DisableSource(collector.SourceTypeDepsDev))
	}

	c, err := collector.New(ctx, logger, opts...)
	if err != nil {
		logger.With(
			zap.Error(err),
		).Error("Failed to create collector")
=======
	ghClient := githubapi.NewClient(httpClient)

	// Register all the Repo factories.
	projectrepo.Register(github.NewRepoFactory(ghClient, logger))

	// Register all the sources that are supported.
	err = initSources(ctx, logger, ghClient)
	if err != nil {
		logger.With(
			zap.Error(err),
		).Error("Failed to initialize sources")
		os.Exit(2)
	}

	inFilename := flag.Args()[0]
	outFilename := flag.Args()[1]

	// Open the in-file for reading
	r, err := infile.Open(context.Background(), inFilename)
	if err != nil {
		logger.With(
			zap.String("filename", inFilename),
			zap.Error(err),
		).Error("Failed to open an input file")
		os.Exit(2)
	}
	defer r.Close()

	// Open the out-file for writing
	w, err := outfile.Open(context.Background(), outFilename)
	if err != nil {
		logger.With(
			zap.String("filename", outFilename),
			zap.Error(err),
		).Error("Failed to open file for output")
>>>>>>> 16ee9120
		os.Exit(2)
	}
	defer w.Close()

	// Prepare the output writer
	out := signalio.CsvWriter(w, c.EmptySets())

	// Start the workers that process a channel of repo urls.
	repos := make(chan *url.URL)
	wait := workerpool.WorkerPool(*workersFlag, func(worker int) {
		innerLogger := logger.With(zap.Int("worker", worker))
		for u := range repos {
			handleRepo(ctx, innerLogger.With(zap.String("url", u.String())), c, u, out)
		}
	})

	// Read in each line from the input files
	scanner := bufio.NewScanner(r)
	for scanner.Scan() {
		line := scanner.Text()

		u, err := url.Parse(strings.TrimSpace(line))
		if err != nil {
			logger.With(
				zap.String("url", line),
				zap.Error(err),
			).Error("Failed to parse project url")
			os.Exit(1) // TODO: add a flag to continue or abort on failure
		}
		logger.With(
			zap.String("url", u.String()),
		).Debug("Parsed project url")

		// Send the url to the workers
		repos <- u
	}
	if err := scanner.Err(); err != nil {
		logger.With(
			zap.Error(err),
		).Error("Failed while reading input")
		os.Exit(2)
	}
	// Close the repos channel to indicate that there is no more input.
	close(repos)

	// Wait until all the workers have finished.
	wait()

	// TODO: track metrics as we are running to measure coverage of data
}<|MERGE_RESOLUTION|>--- conflicted
+++ resolved
@@ -29,17 +29,7 @@
 	"go.uber.org/zap"
 	"go.uber.org/zap/zapcore"
 
-<<<<<<< HEAD
 	"github.com/ossf/criticality_score/internal/collector"
-=======
-	"github.com/ossf/criticality_score/cmd/collect_signals/result"
-	"github.com/ossf/criticality_score/internal/collector"
-	"github.com/ossf/criticality_score/internal/collector/depsdev"
-	"github.com/ossf/criticality_score/internal/collector/github"
-	"github.com/ossf/criticality_score/internal/collector/githubmentions"
-	"github.com/ossf/criticality_score/internal/collector/projectrepo"
-	"github.com/ossf/criticality_score/internal/githubapi"
->>>>>>> 16ee9120
 	"github.com/ossf/criticality_score/internal/infile"
 	log "github.com/ossf/criticality_score/internal/log"
 	"github.com/ossf/criticality_score/internal/outfile"
@@ -97,26 +87,6 @@
 	}
 }
 
-func initSources(ctx context.Context, logger *zap.Logger, ghClient *githubapi.Client) error {
-	collector.Register(&github.RepoSource{})
-	collector.Register(&github.IssuesSource{})
-	collector.Register(githubmentions.NewSource(ghClient))
-
-	if *depsdevDisableFlag {
-		// deps.dev collection source has been disabled, so skip it.
-		logger.Warn("deps.dev signal source is disabled.")
-	} else {
-		ddsource, err := depsdev.NewSource(ctx, logger, *gcpProjectFlag, *depsdevDatasetFlag)
-		if err != nil {
-			return fmt.Errorf("init deps.dev source: %w", err)
-		}
-		logger.Info("deps.dev signal source enabled")
-		collector.Register(ddsource)
-	}
-
-	return nil
-}
-
 func main() {
 	flag.Parse()
 
@@ -126,7 +96,6 @@
 	}
 	defer logger.Sync()
 
-<<<<<<< HEAD
 	// Complete the validation of args
 	if flag.NArg() != 2 {
 		logger.Error("Must have one input file and one output file specified.")
@@ -138,45 +107,11 @@
 	// Bump the # idle conns per host
 	http.DefaultTransport.(*http.Transport).MaxIdleConnsPerHost = *workersFlag * 5
 
-	inFilename := flag.Args()[0]
-	outFilename := flag.Args()[1]
-
-	// Open the in-file for reading
-	r, err := infile.Open(context.Background(), inFilename)
-	if err != nil {
-		logger.With(
-			zap.String("filename", inFilename),
-			zap.Error(err),
-		).Error("Failed to open an input file")
-		os.Exit(2)
-	}
-	defer r.Close()
-
-	// Open the out-file for writing
-	w, err := outfile.Open(context.Background(), outFilename)
-	if err != nil {
-		logger.With(
-			zap.String("filename", outFilename),
-			zap.Error(err),
-		).Error("Failed to open file for output")
-=======
-	// roundtripper requires us to use the scorecard logger.
-	innerLogger := zapr.NewLogger(logger)
-	scLogger := &sclog.Logger{Logger: &innerLogger}
-
-	// Complete the validation of args
-	if flag.NArg() != 2 {
-		logger.Error("Must have one input file and one output file specified.")
->>>>>>> 16ee9120
-		os.Exit(2)
-	}
-
 	opts := []collector.Option{
 		collector.EnableAllSources(),
 		collector.GCPProject(*gcpProjectFlag),
 		collector.GCPDatasetName(*depsdevDatasetFlag),
 	}
-<<<<<<< HEAD
 	if *depsdevDisableFlag {
 		opts = append(opts, collector.DisableSource(collector.SourceTypeDepsDev))
 	}
@@ -186,18 +121,6 @@
 		logger.With(
 			zap.Error(err),
 		).Error("Failed to create collector")
-=======
-	ghClient := githubapi.NewClient(httpClient)
-
-	// Register all the Repo factories.
-	projectrepo.Register(github.NewRepoFactory(ghClient, logger))
-
-	// Register all the sources that are supported.
-	err = initSources(ctx, logger, ghClient)
-	if err != nil {
-		logger.With(
-			zap.Error(err),
-		).Error("Failed to initialize sources")
 		os.Exit(2)
 	}
 
@@ -222,7 +145,6 @@
 			zap.String("filename", outFilename),
 			zap.Error(err),
 		).Error("Failed to open file for output")
->>>>>>> 16ee9120
 		os.Exit(2)
 	}
 	defer w.Close()
