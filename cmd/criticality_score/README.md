--- conflicted
+++ resolved
@@ -31,11 +31,7 @@
 Project repository URLs are read from the specified `IN_FILE`. If `-` is passed
 in as an `IN_FILE` URLs will read from STDIN.
 
-<<<<<<< HEAD
-Results are written in CSV format the output. By default `stdout` is used for
-=======
 Results are written in CSV format to the output. By default `stdout` is used for
->>>>>>> 219893c5
 output.
 
 `FLAGS` are optional. See below for documentation.
