package outfile

import (
	"context"
	"flag"
	"fmt"
	"io"
	"net/url"
	"os"

	"gocloud.dev/blob"
	_ "gocloud.dev/blob/fileblob"
	_ "gocloud.dev/blob/gcsblob"
	_ "gocloud.dev/blob/memblob"
	_ "gocloud.dev/blob/s3blob"
)

// fileOpener wraps a method for opening files.
//
// This allows tests to fake the behavior of os.OpenFile() to avoid hitting
// the filesystem.
type fileOpener interface {
	Open(string, int, os.FileMode) (*os.File, error)
}

// fileOpenerFunc allows a function to implement the openFileWrapper interface.
//
// This is convenient for wrapping os.OpenFile().
type fileOpenerFunc func(string, int, os.FileMode) (*os.File, error)

func (f fileOpenerFunc) Open(filename string, flags int, perm os.FileMode) (*os.File, error) {
	return f(filename, flags, perm)
}

type Opener struct {
	fileOpener fileOpener
	StdoutName string
	force      bool
	append     bool
<<<<<<< HEAD
=======
	forceFlag  string
	fileOpener fileOpener
>>>>>>> 68281a02
	Perm       os.FileMode
}

// CreateOpener creates an Opener and defines the sepecified flags forceFlag and appendFlag.
func CreateOpener(fs *flag.FlagSet, forceFlag, appendFlag, fileHelpName string) *Opener {
	o := &Opener{
		Perm:       0o666,
		StdoutName: "-",
		fileOpener: fileOpenerFunc(os.OpenFile),
		forceFlag:  forceFlag,
	}
	fs.BoolVar(&(o.force), forceFlag, false, fmt.Sprintf("overwrites %s if it already exists and -%s is not set.", fileHelpName, appendFlag))
	fs.BoolVar(&(o.append), appendFlag, false, fmt.Sprintf("appends to %s if it already exists.", fileHelpName))
	return o
}

func (o *Opener) openFile(filename string, extraFlags int) (io.WriteCloser, error) {
	return o.fileOpener.Open(filename, os.O_WRONLY|os.O_SYNC|os.O_CREATE|extraFlags, o.Perm)
}

func (o *Opener) openBlobStore(ctx context.Context, bucket, prefix string) (io.WriteCloser, error) {
	if o.append || !o.force {
		return nil, fmt.Errorf("blob store must use -%s flag", o.forceFlag)
	}
	b, err := blob.OpenBucket(ctx, bucket)
	if err != nil {
		return nil, fmt.Errorf("failed to opening %s: %w", bucket, err)
	}
	w, err := b.NewWriter(ctx, prefix, nil)
	if err != nil {
		return nil, fmt.Errorf("failed creating writer for %s/%s: %w", bucket, prefix, err)
	}
	return w, nil
}

// Open opens and returns a file for output with the given filename.
//
// If filename is equal to o.StdoutName, os.Stdout will be used.
// If filename does not exist, it will be created with the mode set in o.Perm.
// If filename does exist, the behavior of this function will depend on the
// flags:
<<<<<<< HEAD
// - if appendFlag is set on the command line the existing file will be
//
//	appended to.
//
// - if forceFlag is set on the command line the existing file will be
//
//	truncated.
//
// - if neither forceFlag nor appendFlag are set an error will be
//
//	returned.
func (o *Opener) Open(filename string) (f *os.File, err error) {
=======
//
//   - if appendFlag is set on the command line the existing file will be
//     appended to.
//   - if forceFlag is set on the command line the existing file will be
//     truncated.
//   - if neither forceFlag nor appendFlag are set an error will be
//     returned.
func (o *Opener) Open(ctx context.Context, filename string) (wc io.WriteCloser, err error) {
>>>>>>> 68281a02
	if o.StdoutName != "" && filename == o.StdoutName {
		wc = os.Stdout
	} else if u, e := url.Parse(filename); e == nil && u.IsAbs() {
		wc, err = o.openBlobStore(ctx, u.Scheme+"://"+u.Host, u.Path)
	} else if o.append {
		wc, err = o.openFile(filename, os.O_APPEND)
	} else if o.force {
		wc, err = o.openFile(filename, os.O_TRUNC)
	} else {
		wc, err = o.openFile(filename, os.O_EXCL)
	}
	return
}

var defaultOpener *Opener

// DefineFlags is a wrapper around CreateOpener for updating a default instance
// of Opener.
func DefineFlags(fs *flag.FlagSet, forceFlag, appendFlag, fileHelpName string) {
	defaultOpener = CreateOpener(fs, forceFlag, appendFlag, fileHelpName)
}

// Open is a wrapper around Opener.Open for the default instance of Opener.
func Open(ctx context.Context, filename string) (io.WriteCloser, error) {
	return defaultOpener.Open(ctx, filename)
}<|MERGE_RESOLUTION|>--- conflicted
+++ resolved
@@ -35,13 +35,9 @@
 type Opener struct {
 	fileOpener fileOpener
 	StdoutName string
+	forceFlag  string
 	force      bool
 	append     bool
-<<<<<<< HEAD
-=======
-	forceFlag  string
-	fileOpener fileOpener
->>>>>>> 68281a02
 	Perm       os.FileMode
 }
 
@@ -83,20 +79,6 @@
 // If filename does not exist, it will be created with the mode set in o.Perm.
 // If filename does exist, the behavior of this function will depend on the
 // flags:
-<<<<<<< HEAD
-// - if appendFlag is set on the command line the existing file will be
-//
-//	appended to.
-//
-// - if forceFlag is set on the command line the existing file will be
-//
-//	truncated.
-//
-// - if neither forceFlag nor appendFlag are set an error will be
-//
-//	returned.
-func (o *Opener) Open(filename string) (f *os.File, err error) {
-=======
 //
 //   - if appendFlag is set on the command line the existing file will be
 //     appended to.
@@ -105,7 +87,6 @@
 //   - if neither forceFlag nor appendFlag are set an error will be
 //     returned.
 func (o *Opener) Open(ctx context.Context, filename string) (wc io.WriteCloser, err error) {
->>>>>>> 68281a02
 	if o.StdoutName != "" && filename == o.StdoutName {
 		wc = os.Stdout
 	} else if u, e := url.Parse(filename); e == nil && u.IsAbs() {
